"""
Author: weiguo_ma
Time: 04.07.2023
Contact: weiguo.m@iphy.ac.cn
"""
import tensornetwork as tn
<<<<<<< HEAD
import QNodes
from Library.basic_gates import TensorGate
import Library.tools as tools
import Library.noise_channel as noise_channel
import torch as tc
=======
import Library.tools as tools
from Library.ADCircuits import TensorCircuit
from Library.AbstractGate import AbstractGate
>>>>>>> a0692109

# # Ignore warnings from tensornetwork package when using pytorch backend for svd
# warnings.filterwarnings("ignore")
# # Bugs fixed in tensornetwork package, which is 'torch.svd, torch.qr' -> 'torch.linalg.svd, torch.linalg.qr'

tn.set_default_backend("pytorch")

<<<<<<< HEAD
# qnumber = 2
# qubits = QNodes.ghzLike_nodes(qnumber, noise=True)
# qubits = QNodes.used4test()

# qubits = tools.create_ket0Series(qnumber)
# node, dm = tools.calculate_DM(qubits, noisy=True)
# print(dm)
# prob = tools.density2prob(dm)
# tools.plot_histogram(prob)

# print(result.tensor.reshape(2 ** qnumber, 2 ** qnumber))
#
# print(qubits)
# result = tools.contract_mps(qubits).tensor.reshape(2 ** qnumber, 1)
# print(result)
# dm = tc.einsum('ij, kj -> ik', result, result.conj())
# prob = tools.density2prob(dm)
# tools.plot_histogram(prob)

# idx_list = []
# for i, value in enumerate(result):
# 	if tc.abs(value) > 1e-5:
# 		idx_list.append(i)
# print('---------- split line in main.py ----------')
# print(idx_list)



# Test NOISY CHANNEL
qnumber = 2
Gates = TensorGate()
qubits = tools.create_ket_hadamardSeries(qnumber)
tools.add_gate(qubits, Gates.cnot(), [0, 1])
noise_channel.apply_noise_channel(qubits, [0], noise_type='depolarization', p=1e-2)
noise_channel.apply_noise_channel(qubits, [0], noise_type='amplitude_phase_damping_error',
                                           time=30, T1=2e2, T2=2e1)

_, result = tools.calculate_DM(qubits, noisy=True, reduced_index=[1])
print(result)
=======
# Basic information of circuit
qnumber = 4

# Establish a quantum circuit
circuit = TensorCircuit(ideal=False)
# layer1
circuit.add_gate(AbstractGate().h(), [0, 2])
circuit.add_gate(AbstractGate().x(), [1])
# layer2
circuit.add_gate(AbstractGate().cnot(), [0, 1])
circuit.add_gate(AbstractGate().cnot(), [2, 3])
# layer3
circuit.add_gate(AbstractGate().cnot(), [1, 2])
# layer4
circuit.add_gate(AbstractGate().x(), [0, 2, 3])
circuit.add_gate(AbstractGate().h(), [1])

# Generate an initial quantum state
state = tools.create_ket0Series(qnumber)
state = circuit(state, state_vector=False, reduced_index=[0])

print(state)
>>>>>>> a0692109
<|MERGE_RESOLUTION|>--- conflicted
+++ resolved
@@ -4,17 +4,9 @@
 Contact: weiguo.m@iphy.ac.cn
 """
 import tensornetwork as tn
-<<<<<<< HEAD
-import QNodes
-from Library.basic_gates import TensorGate
-import Library.tools as tools
-import Library.noise_channel as noise_channel
-import torch as tc
-=======
 import Library.tools as tools
 from Library.ADCircuits import TensorCircuit
 from Library.AbstractGate import AbstractGate
->>>>>>> a0692109
 
 # # Ignore warnings from tensornetwork package when using pytorch backend for svd
 # warnings.filterwarnings("ignore")
@@ -22,47 +14,6 @@
 
 tn.set_default_backend("pytorch")
 
-<<<<<<< HEAD
-# qnumber = 2
-# qubits = QNodes.ghzLike_nodes(qnumber, noise=True)
-# qubits = QNodes.used4test()
-
-# qubits = tools.create_ket0Series(qnumber)
-# node, dm = tools.calculate_DM(qubits, noisy=True)
-# print(dm)
-# prob = tools.density2prob(dm)
-# tools.plot_histogram(prob)
-
-# print(result.tensor.reshape(2 ** qnumber, 2 ** qnumber))
-#
-# print(qubits)
-# result = tools.contract_mps(qubits).tensor.reshape(2 ** qnumber, 1)
-# print(result)
-# dm = tc.einsum('ij, kj -> ik', result, result.conj())
-# prob = tools.density2prob(dm)
-# tools.plot_histogram(prob)
-
-# idx_list = []
-# for i, value in enumerate(result):
-# 	if tc.abs(value) > 1e-5:
-# 		idx_list.append(i)
-# print('---------- split line in main.py ----------')
-# print(idx_list)
-
-
-
-# Test NOISY CHANNEL
-qnumber = 2
-Gates = TensorGate()
-qubits = tools.create_ket_hadamardSeries(qnumber)
-tools.add_gate(qubits, Gates.cnot(), [0, 1])
-noise_channel.apply_noise_channel(qubits, [0], noise_type='depolarization', p=1e-2)
-noise_channel.apply_noise_channel(qubits, [0], noise_type='amplitude_phase_damping_error',
-                                           time=30, T1=2e2, T2=2e1)
-
-_, result = tools.calculate_DM(qubits, noisy=True, reduced_index=[1])
-print(result)
-=======
 # Basic information of circuit
 qnumber = 4
 
@@ -83,6 +34,4 @@
 # Generate an initial quantum state
 state = tools.create_ket0Series(qnumber)
 state = circuit(state, state_vector=False, reduced_index=[0])
-
-print(state)
->>>>>>> a0692109
+print(state)